// <copyright file="Program.cs" company="slskd Team">
//     Copyright (c) slskd Team. All rights reserved.
//
//     This program is free software: you can redistribute it and/or modify
//     it under the terms of the GNU Affero General Public License as published
//     by the Free Software Foundation, either version 3 of the License, or
//     (at your option) any later version.
//
//     This program is distributed in the hope that it will be useful,
//     but WITHOUT ANY WARRANTY; without even the implied warranty of
//     MERCHANTABILITY or FITNESS FOR A PARTICULAR PURPOSE.  See the
//     GNU Affero General Public License for more details.
//
//     You should have received a copy of the GNU Affero General Public License
//     along with this program.  If not, see https://www.gnu.org/licenses/.
// </copyright>

namespace slskd
{
    using System;
    using System.Collections.Generic;
    using System.ComponentModel;
    using System.ComponentModel.DataAnnotations;
    using System.IO;
    using System.Linq;
    using System.Net;
    using System.Reflection;
    using System.Security.Cryptography.X509Certificates;
    using System.Text;
    using System.Text.Json.Serialization;
    using System.Threading.Tasks;
    using Microsoft.AspNetCore.Authentication.JwtBearer;
    using Microsoft.AspNetCore.Builder;
    using Microsoft.AspNetCore.Diagnostics;
    using Microsoft.AspNetCore.Hosting;
    using Microsoft.AspNetCore.Http;
    using Microsoft.AspNetCore.Mvc.ApiExplorer;
    using Microsoft.EntityFrameworkCore;
    using Microsoft.Extensions.Configuration;
    using Microsoft.Extensions.DependencyInjection;
    using Microsoft.Extensions.FileProviders;
    using Microsoft.Extensions.FileProviders.Physical;
    using Microsoft.IdentityModel.Tokens;
    using Microsoft.OpenApi.Models;
    using Prometheus;
    using Prometheus.DotNetRuntime;
    using Prometheus.SystemMetrics;
    using Serilog;
    using Serilog.Events;
    using Serilog.Sinks.Grafana.Loki;
    using slskd.Authentication;
    using slskd.Configuration;
    using slskd.Core.API;
    using slskd.Cryptography;
    using slskd.Integrations.FTP;
    using slskd.Integrations.Pushbullet;
    using slskd.Messaging;
    using slskd.Search;
    using slskd.Search.API;
    using slskd.Shares;
    using slskd.Transfers;
    using slskd.Users;
    using slskd.Validation;
    using Soulseek;
    using Utility.CommandLine;
    using Utility.EnvironmentVariables;
    using IOFile = System.IO.File;

    /// <summary>
    ///     Bootstraps configuration and handles primitive command-line instructions.
    /// </summary>
    public static class Program
    {
        /// <summary>
        ///     The name of the application.
        /// </summary>
        public static readonly string AppName = "slskd";

        /// <summary>
        ///     The url to the issues/support site.
        /// </summary>
        public static readonly string IssuesUrl = "https://github.com/slskd/slskd/issues";

        /// <summary>
        ///     The global prefix for environment variables.
        /// </summary>
        public static readonly string EnvironmentVariablePrefix = $"{AppName.ToUpperInvariant()}_";

        /// <summary>
        ///     The default XML documentation filename.
        /// </summary>
        public static readonly string XmlDocumentationFile = Path.Combine(AppContext.BaseDirectory, "etc", $"{AppName}.xml");

        /// <summary>
        ///     The default application data directory.
        /// </summary>
        public static readonly string DefaultAppDirectory = Path.Combine(Environment.GetFolderPath(Environment.SpecialFolder.LocalApplicationData, Environment.SpecialFolderOption.DoNotVerify), AppName);

        /// <summary>
        ///     Gets the unique Id of this application invocation.
        /// </summary>
        public static readonly Guid InvocationId = Guid.NewGuid();

        /// <summary>
        ///     Gets the Id of the current application process.
        /// </summary>
        public static readonly int ProcessId = Environment.ProcessId;

        /// <remarks>
        ///     Inaccurate when running locally.
        /// </remarks>
        private static readonly Version AssemblyVersion = Assembly.GetExecutingAssembly().GetName().Version.Equals(new Version(1, 0, 0, 0)) ? new Version(0, 0, 0, 0) : Assembly.GetExecutingAssembly().GetName().Version;

        /// <remarks>
        ///     Inaccurate when running locally.
        /// </remarks>
        private static readonly string InformationalVersion = Assembly.GetExecutingAssembly().GetCustomAttribute<AssemblyInformationalVersionAttribute>().InformationalVersion == "1.0.0" ? "0.0.0" : Assembly.GetExecutingAssembly().GetCustomAttribute<AssemblyInformationalVersionAttribute>().InformationalVersion;

        /// <summary>
        ///     Occurs when a new log event is emitted.
        /// </summary>
        public static event EventHandler<LogRecord> LogEmitted;

        /// <summary>
        ///     Gets the semantic application version.
        /// </summary>
        public static string SemanticVersion { get; } = InformationalVersion.Split('-').First();

        /// <summary>
        ///     Gets the full application version, including both assembly and informational versions.
        /// </summary>
        public static string FullVersion { get; } = $"{SemanticVersion} ({InformationalVersion})";

        /// <summary>
        ///     Gets a value indicating whether the current version is a Canary build.
        /// </summary>
        public static bool IsCanary { get; } = AssemblyVersion.Revision == 65534;

        /// <summary>
        ///     Gets a value indicating whether the current version is a Development build.
        /// </summary>
        public static bool IsDevelopment { get; } = new Version(0, 0, 0, 0) == AssemblyVersion;

        /// <summary>
        ///     Gets the path where application data is saved.
        /// </summary>
        [Argument('a', "app-dir", "path where application data is saved")]
        [EnvironmentVariable("APP_DIR")]
        public static string AppDirectory { get; private set; } = null;

        /// <summary>
        ///     Gets the fully qualified path to the application configuration file.
        /// </summary>
        [Argument('c', "config", "path to configuration file")]
        [EnvironmentVariable("CONFIG")]
        public static string ConfigurationFile { get; private set; } = null;

        /// <summary>
        ///     Gets the default fully qualified path to the configuration file.
        /// </summary>
        public static string DefaultConfigurationFile { get; private set; }

        /// <summary>
        ///     Gets the default downloads directory.
        /// </summary>
        public static string DefaultDownloadsDirectory { get; private set; }

        /// <summary>
        ///     Gets the default incomplete download directory.
        /// </summary>
        public static string DefaultIncompleteDirectory { get; private set; }

        /// <summary>
        ///     Gets a buffer containing the last few log events.
        /// </summary>
        public static ConcurrentFixedSizeQueue<LogRecord> LogBuffer { get; } = new ConcurrentFixedSizeQueue<LogRecord>(size: 100);

        private static IConfigurationRoot Configuration { get; set; }
        private static OptionsAtStartup OptionsAtStartup { get; } = new OptionsAtStartup();
        private static ILogger Log { get; set; } = new ConsoleWriteLineLogger();

        [Argument('g', "generate-cert", "generate X509 certificate and password for HTTPs")]
        private static bool GenerateCertificate { get; set; }

        [Argument('n', "no-logo", "suppress logo on startup")]
        private static bool NoLogo { get; set; }

        [Argument('e', "envars", "display environment variables")]
        private static bool ShowEnvironmentVariables { get; set; }

        [Argument('h', "help", "display command line usage")]
        private static bool ShowHelp { get; set; }

        [Argument('v', "version", "display version information")]
        private static bool ShowVersion { get; set; }

        /// <summary>
        ///     Entrypoint.
        /// </summary>
        /// <param name="args">Command line arguments.</param>
        public static void Main(string[] args)
        {
            // populate the properties above so that we can override the default config file if needed, and to
            // check if the application is being run in command mode (run task and quit).
            EnvironmentVariables.Populate(prefix: EnvironmentVariablePrefix);
            Arguments.Populate(clearExistingValues: false);

            // if a user has used one of the arguments above, perform the requested task, then quit
            if (ShowVersion)
            {
                Log.Information(FullVersion);
                return;
            }

            if (ShowHelp || ShowEnvironmentVariables)
            {
                if (!NoLogo)
                {
                    PrintLogo(FullVersion);
                }

                if (ShowHelp)
                {
                    PrintCommandLineArguments(typeof(Options));
                }

                if (ShowEnvironmentVariables)
                {
                    PrintEnvironmentVariables(typeof(Options), EnvironmentVariablePrefix);
                }

                return;
            }

            if (GenerateCertificate)
            {
                GenerateX509Certificate(password: Cryptography.Random.GetBytes(16).ToBase62String(), filename: $"{AppName}.pfx");
                return;
            }

            // the application isn't being run in command mode. derive the application directory value
            // and defaults that are dependent upon it
            AppDirectory ??= DefaultAppDirectory;

            DefaultConfigurationFile = Path.Combine(AppDirectory, $"{AppName}.yml");
            DefaultDownloadsDirectory = Path.Combine(AppDirectory, "downloads");
            DefaultIncompleteDirectory = Path.Combine(AppDirectory, "incomplete");

            // the location of the configuration file might have been overriden by command line or envar.
            // if not, set it to the default.
            ConfigurationFile ??= DefaultConfigurationFile;

            // verify(create if needed) default application directories. if the downloads or complete
            // directories are overridden in config, those will be validated after the config is loaded.
            try
            {
                VerifyDirectory(AppDirectory, createIfMissing: true, verifyWriteable: true);
                VerifyDirectory(Path.Combine(AppDirectory, "data"), createIfMissing: true, verifyWriteable: true);
                VerifyDirectory(DefaultDownloadsDirectory, createIfMissing: true, verifyWriteable: true);
                VerifyDirectory(DefaultIncompleteDirectory, createIfMissing: true, verifyWriteable: true);
            }
            catch (Exception ex)
            {
                Log.Information($"Filesystem exception: {ex.Message}");
                return;
            }

            // load and validate the configuration
            try
            {
                Configuration = new ConfigurationBuilder()
                    .AddConfigurationProviders(EnvironmentVariablePrefix, ConfigurationFile)
                    .Build();

                Configuration.GetSection(AppName)
                    .Bind(OptionsAtStartup, (o) => { o.BindNonPublicProperties = true; });

                if (OptionsAtStartup.Debug)
                {
                    Log.Information($"Configuration:\n{Configuration.GetDebugView()}");
                }

                if (!OptionsAtStartup.TryValidate(out var result))
                {
                    Log.Information(result.GetResultView());
                    return;
                }
            }
            catch (Exception ex)
            {
                Log.Information($"Invalid configuration: {(!OptionsAtStartup.Debug ? ex : ex.Message)}");
                return;
            }

            ConfigureGlobalLogger();
            Log = Serilog.Log.ForContext(typeof(Program));

            if (!OptionsAtStartup.NoLogo)
            {
                PrintLogo(FullVersion);
            }

            Log.Information("Version: {Version}", FullVersion);

            if (IsDevelopment)
            {
                Log.Warning("This is a Development build; YMMV");
            }

            if (IsCanary)
            {
                Log.Warning("This is a canary build");
                Log.Warning("Canary builds are considered UNSTABLE and may be completely BROKEN");
                Log.Warning($"Please report any issues here: {IssuesUrl}");
            }

            Log.Information("Invocation ID: {InvocationId}", InvocationId);
            Log.Information("Process ID: {ProcessId}", ProcessId);
            Log.Information("Instance Name: {InstanceName}", OptionsAtStartup.InstanceName);

            Log.Information("Using application directory {AppDirectory}", AppDirectory);
            Log.Information("Using configuration file {ConfigurationFile}", ConfigurationFile);

            RecreateConfigurationFileIfMissing(ConfigurationFile);

            if (!string.IsNullOrEmpty(OptionsAtStartup.Logger.Loki))
            {
                Log.Information("Forwarding logs to Grafana Loki instance at {LoggerLokiUrl}", OptionsAtStartup.Logger.Loki);
            }

            // bootstrap the ASP.NET application
            try
            {
                if (OptionsAtStartup.Feature.Prometheus)
                {
                    using var runtimeMetrics = DotNetRuntimeStatsBuilder.Default().StartCollecting();
                }

                var builder = WebApplication.CreateBuilder(args);

                builder.Configuration
                    .AddConfigurationProviders(EnvironmentVariablePrefix, ConfigurationFile);

                builder.Host
                    .UseSerilog();

                builder.WebHost
                    .UseUrls()
                    .UseKestrel(options =>
                    {
                        Log.Information($"Listening for HTTP requests at http://{IPAddress.Any}:{OptionsAtStartup.Web.Port}/");
                        options.Listen(IPAddress.Any, OptionsAtStartup.Web.Port);

                        if (!OptionsAtStartup.Web.Https.Disabled)
                        {
                            Log.Information($"Listening for HTTPS requests at https://{IPAddress.Any}:{OptionsAtStartup.Web.Https.Port}/");
                            options.Listen(IPAddress.Any, OptionsAtStartup.Web.Https.Port, listenOptions =>
                            {
                                var cert = OptionsAtStartup.Web.Https.Certificate;

                                if (!string.IsNullOrEmpty(cert.Pfx))
                                {
                                    Log.Information($"Using certificate from {cert.Pfx}");
                                    listenOptions.UseHttps(cert.Pfx, cert.Password);
                                }
                                else
                                {
                                    Log.Information($"Using randomly generated self-signed certificate");
                                    listenOptions.UseHttps(X509.Generate(subject: AppName));
                                }
                            });
                        }
                    });

                builder.Services
                    .ConfigureAspDotNetServices()
                    .ConfigureDependencyInjectionContainer();

                var app = builder.Build();

                app.ConfigureAspDotNetPipeline();

                if (OptionsAtStartup.NoStart)
                {
                    Log.Information("Qutting because 'no-start' option is enabled");
                    return;
                }

                app.Run();
            }
            catch (Exception ex)
            {
                Log.Fatal(ex, "Application terminated unexpectedly");
            }
            finally
            {
                Serilog.Log.CloseAndFlush();
            }
        }

        private static IServiceCollection ConfigureDependencyInjectionContainer(this IServiceCollection services)
        {
            // add the instance of OptionsAtStartup to DI as they were at startup. use when Options might change, but
            // the values at startup are to be used (generally anything marked RequiresRestart).
            services.AddSingleton(OptionsAtStartup);

            // add IOptionsMonitor and IOptionsSnapshot to DI.
            // use when the current Options are to be used (generally anything not marked RequiresRestart)
            // the monitor should be used for services with Singleton lifetime, snapshots for everything else
            services.AddOptions<Options>()
                .Bind(Configuration.GetSection(AppName), o => { o.BindNonPublicProperties = true; })
                .Validate(options =>
                {
                    if (!options.TryValidate(out var result))
                    {
                        Log.Warning("Options (re)configuration rejected.");
                        Log.Warning(result.GetResultView());
                        return false;
                    }

                    return true;
                });

            // add IManagedState, IStateMutator, IStateMonitor, and IStateSnapshot state to DI.
            // the mutator should be used any time application state needs to be mutated (as the name implies)
            // as with options, the monitor should be used for services with Singleton lifetime, snapshots for everything else
            // IManagedState should be used where state is being mutated and accessed in the same context
            services.AddManagedState<State>();

            // add IHttpClientFactory
            // use through 'using var http = HttpClientFactory.CreateClient()' wherever HTTP calls will be made
            // this is important to prevent memory leaks
            services.AddHttpClient();

            // add a partially configured instance of SoulseekClient. the Application instance will
            // complete configuration at startup.
            services.AddSingleton<ISoulseekClient, SoulseekClient>(_ =>
                new SoulseekClient(options: new SoulseekClientOptions(
                    maximumConcurrentUploads: OptionsAtStartup.Global.Upload.Slots,
                    maximumConcurrentDownloads: OptionsAtStartup.Global.Download.Slots,
                    minimumDiagnosticLevel: OptionsAtStartup.Soulseek.DiagnosticLevel)));

            // add the core application service to DI as well as a hosted service so that other services can
            // access instance methods
            services.AddSingleton<IApplication, Application>();
            services.AddHostedService(p => p.GetRequiredService<IApplication>());

            services.AddDbContext<SearchDbContext>("search.db");

            services.AddSingleton<ITransferTracker, TransferTracker>();
            services.AddSingleton<IBrowseTracker, BrowseTracker>();
            services.AddSingleton<IConversationTracker, ConversationTracker>();
            services.AddSingleton<IRoomTracker, RoomTracker>(_ => new RoomTracker(messageLimit: 250));

            services.AddSingleton<ISharedFileCache, SharedFileCache>();

            services.AddSingleton<ISearchService, SearchService>();
            services.AddSingleton<IUserService, UserService>();
            services.AddSingleton<IRoomService, RoomService>();
            services.AddSingleton<ITransferService, TransferService>();

            services.AddSingleton<IFTPClientFactory, FTPClientFactory>();
            services.AddSingleton<IFTPService, FTPService>();

            services.AddSingleton<IPushbulletService, PushbulletService>();

            return services;
        }

        private static IServiceCollection ConfigureAspDotNetServices(this IServiceCollection services)
        {
            services.AddCors(options => options.AddPolicy("AllowAll", builder => builder
                .SetIsOriginAllowed((host) => true)
                .AllowAnyHeader()
                .AllowAnyMethod()
                .AllowCredentials()
                .WithExposedHeaders("X-URL-Base")));

            var jwtSigningKey = new SymmetricSecurityKey(Encoding.UTF8.GetBytes(OptionsAtStartup.Web.Authentication.Jwt.Key));

            services.AddSingleton(jwtSigningKey);

            if (!OptionsAtStartup.Web.Authentication.Disabled)
            {
                services.AddAuthentication(JwtBearerDefaults.AuthenticationScheme)
                    .AddJwtBearer(options =>
                    {
                        options.TokenValidationParameters = new TokenValidationParameters
                        {
                            ClockSkew = TimeSpan.FromMinutes(5),
                            RequireSignedTokens = true,
                            RequireExpirationTime = true,
                            ValidateLifetime = true,
                            ValidIssuer = AppName,
                            ValidateIssuer = true,
                            ValidateAudience = false,
                            IssuerSigningKey = jwtSigningKey,
                            ValidateIssuerSigningKey = true,
                        };

                        options.Events = new JwtBearerEvents
                        {
                            OnMessageReceived = context =>
                            {
                                // assign the request token from the access_token query parameter
                                // but only if the destination is a SignalR hub
                                // https://docs.microsoft.com/en-us/aspnet/core/signalr/authn-and-authz?view=aspnetcore-5.0
                                if (context.HttpContext.Request.Path.StartsWithSegments("/hub"))
                                {
                                    context.Token = context.Request.Query["access_token"];
                                }

                                return Task.CompletedTask;
                            },
                        };
                    });
            }
            else
            {
                Log.Warning("Authentication of web requests is DISABLED");

                services.AddAuthentication(PassthroughAuthentication.AuthenticationScheme)
                    .AddScheme<PassthroughAuthenticationOptions, PassthroughAuthenticationHandler>(PassthroughAuthentication.AuthenticationScheme, options =>
                    {
                        options.Username = "Anonymous";
                        options.Role = Role.Administrator;
                    });
            }

            services.AddRouting(options => options.LowercaseUrls = true);
            services.AddControllers().AddJsonOptions(options =>
            {
                options.JsonSerializerOptions.Converters.Add(new IPAddressConverter());
                options.JsonSerializerOptions.Converters.Add(new JsonStringEnumConverter());
                options.JsonSerializerOptions.DefaultIgnoreCondition = JsonIgnoreCondition.WhenWritingNull;
            });

            services.AddSignalR().AddJsonProtocol(options =>
            {
                options.PayloadSerializerOptions.Converters.Add(new IPAddressConverter());
                options.PayloadSerializerOptions.Converters.Add(new JsonStringEnumConverter());
            });

            services.AddHealthChecks();

            services.AddApiVersioning(options => options.ReportApiVersions = true);
            services.AddVersionedApiExplorer(options =>
            {
                options.GroupNameFormat = "'v'VVV";
                options.SubstituteApiVersionInUrl = true;
            });

            if (OptionsAtStartup.Feature.Swagger)
            {
                services.AddSwaggerGen(options =>
                {
                    options.DescribeAllParametersInCamelCase();
                    options.SwaggerDoc(
                        "v0",
                        new OpenApiInfo
                        {
                            Title = AppName,
                            Version = "v0",
                        });

                    if (System.IO.File.Exists(XmlDocumentationFile))
                    {
                        options.IncludeXmlComments(XmlDocumentationFile);
                    }
                    else
                    {
                        Log.Warning($"Unable to find XML documentation in {XmlDocumentationFile}, Swagger will not include metadata");
                    }
                });
            }

            if (OptionsAtStartup.Feature.Prometheus)
            {
                services.AddSystemMetrics();
            }

            return services;
        }

        private static WebApplication ConfigureAspDotNetPipeline(this WebApplication app)
        {
            app.UseExceptionHandler(a => a.Run(async context =>
            {
                await context.Response.WriteAsJsonAsync(context.Features.Get<IExceptionHandlerPathFeature>().Error.Message);
            }));

            app.UseCors("AllowAll");

            if (OptionsAtStartup.Web.Https.Force)
            {
                app.UseHttpsRedirection();
                app.UseHsts();

                Log.Information($"Forcing HTTP requests to HTTPS");
            }

            // allow users to specify a custom path base, for use behind a reverse proxy
            var urlBase = OptionsAtStartup.Web.UrlBase;
            urlBase = urlBase.StartsWith("/") ? urlBase : "/" + urlBase;

            // 404 if a custom urlBase is set, but the request doesn't include it.
            // this is necessary to make sure the development-time and run-time behavior
            // are consistent.
            app.EnforceUrlBase(urlBase);

            // use urlBase. this effectively just removes urlBase from the path, which is
            // why the enforcement behavior exists above (the actually requested path becomes ambiguous)
            // inject urlBase into any html files we serve, and rewrite links to ./static or /static to
            // prepend the url base.
            app.UsePathBase(urlBase);
<<<<<<< HEAD
            app.Use((context, next) =>
            {
                context.Response.OnStarting(() =>
                {
                    // the UI needs to be aware of what the URL base is,
                    // so that react-router can use explicit paths.
                    context.Response.Headers.Add("X-URL-Base", urlBase);
                    return Task.CompletedTask;
                });

                return next();
            });

=======
            app.UseHTMLRewrite("((\\.)?\\/static)", $"{(urlBase == "/" ? string.Empty : urlBase)}/static");
            app.UseHTMLInjection($"<script>window.urlBase=\"{urlBase}\"</script>");
>>>>>>> b8f0e6f2
            Log.Information("Using base url {UrlBase}", urlBase);

            // serve static content from the configured path
            FileServerOptions fileServerOptions = default;
            var contentPath = Path.GetFullPath(OptionsAtStartup.Web.ContentPath);

            fileServerOptions = new FileServerOptions
            {
                FileProvider = new PhysicalFileProvider(contentPath),
                RequestPath = string.Empty,
                EnableDirectoryBrowsing = false,
                EnableDefaultFiles = true,
            };

            app.UseFileServer(fileServerOptions);
            Log.Information("Serving static content from {ContentPath}", contentPath);

            if (OptionsAtStartup.Feature.Prometheus)
            {
                app.UseHttpMetrics();
                Log.Information("Publishing Prometheus metrics to /metrics");
            }

            if (OptionsAtStartup.Web.Logging)
            {
                app.UseSerilogRequestLogging();
            }

            app.UseAuthentication();

            app.UseRouting();
            app.UseAuthorization();
            app.UseEndpoints(endpoints =>
            {
                endpoints.MapHub<ApplicationHub>("/hub/application");
                endpoints.MapHub<LogsHub>("/hub/logs");
                endpoints.MapHub<SearchHub>("/hub/search");

                endpoints.MapControllers();
                endpoints.MapHealthChecks("/health");

                if (OptionsAtStartup.Feature.Prometheus)
                {
                    endpoints.MapMetrics("/metrics");
                }
            });

            // if this is an /api route and no API controller was matched, give up and return a 404.
            app.Use(async (context, next) =>
            {
                if (context.Request.Path.StartsWithSegments("/api"))
                {
                    context.Response.StatusCode = 404;
                    return;
                }

                await next();
            });

            if (OptionsAtStartup.Feature.Swagger)
            {
                app.UseSwagger();
                app.UseSwaggerUI(options => app.Services.GetRequiredService<IApiVersionDescriptionProvider>().ApiVersionDescriptions.ToList()
                    .ForEach(description => options.SwaggerEndpoint($"{(urlBase == "/" ? string.Empty : urlBase)}/swagger/{description.GroupName}/swagger.json", description.GroupName)));

                Log.Information("Publishing Swagger documentation to /swagger");
            }

            // if we made it this far, the caller is either looking for a route that was synthesized with a SPA router, or is genuinely confused.
            // if the request is for a directory, modify the request to redirect it to the index, otherwise leave it alone and let it 404 in the next 
            // middleware
            app.Use(async (context, next) =>
            {
                if (Path.GetExtension(context.Request.Path.ToString()) == string.Empty)
                {
                    context.Request.Path = "/";
                }

                await next();
            });

            // either serve the index, or 404
            app.UseFileServer(fileServerOptions);

            return app;
        }

        private static void ConfigureGlobalLogger()
        {
            Serilog.Log.Logger = (OptionsAtStartup.Debug ? new LoggerConfiguration().MinimumLevel.Debug() : new LoggerConfiguration().MinimumLevel.Information())
                .MinimumLevel.Override("Microsoft", LogEventLevel.Error)
                .MinimumLevel.Override("System.Net.Http.HttpClient", OptionsAtStartup.Debug ? LogEventLevel.Warning : LogEventLevel.Fatal)
                .MinimumLevel.Override("slskd.Authentication.PassthroughAuthenticationHandler", LogEventLevel.Warning)
                .Enrich.WithProperty("InstanceName", OptionsAtStartup.InstanceName)
                .Enrich.WithProperty("InvocationId", InvocationId)
                .Enrich.WithProperty("ProcessId", ProcessId)
                .Enrich.FromLogContext()
                .WriteTo.Console(
                    outputTemplate: (OptionsAtStartup.Debug ? "[{SubContext}] " : string.Empty) + "[{Timestamp:HH:mm:ss} {Level:u3}] {Message:lj}{NewLine}{Exception}")
                .WriteTo.Async(config =>
                    config.File(
                        Path.Combine(AppDirectory, "logs", $"{AppName}-.log"),
                        outputTemplate: (OptionsAtStartup.Debug ? "[{SubContext}] " : string.Empty) + "[{Timestamp:HH:mm:ss} {Level:u3}] {Message:lj}{NewLine}{Exception}",
                        rollingInterval: RollingInterval.Day))
                .WriteTo.Conditional(
                    e => !string.IsNullOrEmpty(OptionsAtStartup.Logger.Loki),
                    config => config.GrafanaLoki(
                        OptionsAtStartup.Logger.Loki ?? string.Empty,
                        outputTemplate: "[{Timestamp:HH:mm:ss} {Level:u3}] {Message:lj}{NewLine}{Exception}"))
                .WriteTo.Sink(new DelegatingSink(logEvent =>
                {
                    try
                    {
                        var record = new LogRecord()
                        {
                            Timestamp = logEvent.Timestamp.LocalDateTime,
                            Context = logEvent.Properties["SourceContext"].ToString().TrimStart('"').TrimEnd('"'),
                            SubContext = logEvent.Properties.ContainsKey("SubContext") ? logEvent.Properties["SubContext"].ToString().TrimStart('"').TrimEnd('"') : null,
                            Level = logEvent.Level.ToString(),
                            Message = logEvent.RenderMessage().TrimStart('"').TrimEnd('"'),
                        };

                        LogBuffer.Enqueue(record);
                        LogEmitted?.Invoke(null, record);
                    }
                    catch (Exception ex)
                    {
                        Log.Information($"Misconfigured delegating logger: {ex.Message}");
                    }
                }))
                .CreateLogger();
        }

        private static IConfigurationBuilder AddConfigurationProviders(this IConfigurationBuilder builder, string environmentVariablePrefix, string configurationFile)
        {
            configurationFile = Path.GetFullPath(configurationFile);

            var multiValuedArguments = typeof(Options)
                .GetPropertiesRecursively()
                .Where(p => p.PropertyType.IsArray)
                .SelectMany(p =>
                    p.CustomAttributes
                        .Where(a => a.AttributeType == typeof(ArgumentAttribute))
                        .Select(a => new[] { a.ConstructorArguments[0].Value, a.ConstructorArguments[1].Value })
                        .SelectMany(v => v))
                .Select(v => v.ToString())
                .Where(v => v != "\u0000")
                .ToArray();

            return builder
                .AddDefaultValues(
                    targetType: typeof(Options))
                .AddEnvironmentVariables(
                    targetType: typeof(Options),
                    prefix: environmentVariablePrefix)
                .AddYamlFile(
                    path: Path.GetFileName(configurationFile),
                    targetType: typeof(Options),
                    optional: true,
                    reloadOnChange: true,
                    provider: new PhysicalFileProvider(Path.GetDirectoryName(configurationFile), ExclusionFilters.None)) // required for locations outside of the app directory
                .AddCommandLine(
                    targetType: typeof(Options),
                    multiValuedArguments,
                    commandLine: Environment.CommandLine);
        }

        private static IServiceCollection AddDbContext<T>(this IServiceCollection services, string filename)
            where T : DbContext
        {
            Log.Debug($"Initializing database context {typeof(T).Name}");

            try
            {
                services.AddDbContextFactory<SearchDbContext>(options =>
                {
                    options.UseSqlite($"Data Source={Path.Combine(AppDirectory, "data", filename)}");
                });

                using var ctx = services
                    .BuildServiceProvider()
                    .GetRequiredService<IDbContextFactory<T>>()
                    .CreateDbContext();

                return services;
            }
            catch (Exception ex)
            {
                Log.Error(ex, $"Failed to initialize database context {typeof(T).Name}: ${ex.Message}");
                throw;
            }
        }

        private static void RecreateConfigurationFileIfMissing(string configurationFile)
        {
            if (!IOFile.Exists(configurationFile))
            {
                try
                {
                    Log.Warning("Configuration file {ConfigurationFile} does not exist; creating from example", configurationFile);
                    var source = Path.Combine(AppContext.BaseDirectory, "config", $"{AppName}.example.yml");
                    var destination = configurationFile;
                    IOFile.Copy(source, destination);
                }
                catch (Exception ex)
                {
                    Log.Error("Failed to create configuration file {ConfigurationFile}: {Message}", configurationFile, ex.Message);
                }
            }
        }

        private static void GenerateX509Certificate(string password, string filename)
        {
            Log.Information("Generating X509 certificate...");
            filename = Path.Combine(AppContext.BaseDirectory, filename);

            var cert = X509.Generate(subject: AppName, password, X509KeyStorageFlags.Exportable);
            IOFile.WriteAllBytes(filename, cert.Export(X509ContentType.Pkcs12, password));

            Log.Information($"Password: {password}");
            Log.Information($"Certificate exported to {filename}");
        }

        private static void PrintCommandLineArguments(Type targetType)
        {
            static string GetLongName(string longName, Type type)
                => type == typeof(bool) ? longName : $"{longName} <{type.ToColloquialString().ToLowerInvariant()}>";

            var lines = new List<(string Item, string Description)>();

            void Map(Type type)
            {
                try
                {
                    var defaults = Activator.CreateInstance(type);
                    var props = type.GetProperties(BindingFlags.NonPublic | BindingFlags.Public | BindingFlags.Instance);

                    foreach (PropertyInfo property in props)
                    {
                        var attribute = property.CustomAttributes.FirstOrDefault(a => a.AttributeType == typeof(ArgumentAttribute));
                        var descriptionAttribute = property.CustomAttributes.FirstOrDefault(a => a.AttributeType == typeof(DescriptionAttribute));
                        var isRequired = property.CustomAttributes.Any(a => a.AttributeType == typeof(RequiredAttribute));

                        if (attribute != default)
                        {
                            var shortName = (char)attribute.ConstructorArguments[0].Value;
                            var longName = (string)attribute.ConstructorArguments[1].Value;
                            var description = descriptionAttribute?.ConstructorArguments[0].Value;

                            var suffix = isRequired ? " (required)" : $" (default: {property.GetValue(defaults) ?? "<null>"})";
                            var item = $"{(shortName == default ? "  " : $"{shortName}|")}--{GetLongName(longName, property.PropertyType)}";
                            var desc = $"{description}{(property.PropertyType == typeof(bool) ? string.Empty : suffix)}";
                            lines.Add(new(item, desc));
                        }
                        else
                        {
                            Map(property.PropertyType);
                        }
                    }
                }
                catch
                {
                    return;
                }
            }

            Map(targetType);

            var longestItem = lines.Max(l => l.Item.Length);

            Log.Information("\nusage: slskd [arguments]\n");
            Log.Information("arguments:\n");

            foreach (var line in lines)
            {
                Log.Information($"  {line.Item.PadRight(longestItem)}   {line.Description}");
            }
        }

        private static void PrintEnvironmentVariables(Type targetType, string prefix)
        {
            static string GetName(string name, Type type) => $"{name} <{type.ToColloquialString().ToLowerInvariant()}>";

            var lines = new List<(string Item, string Description)>();

            void Map(Type type)
            {
                try
                {
                    var defaults = Activator.CreateInstance(type);
                    var props = type.GetProperties(BindingFlags.NonPublic | BindingFlags.Public | BindingFlags.Instance);

                    foreach (PropertyInfo property in props)
                    {
                        var attribute = property.CustomAttributes.FirstOrDefault(a => a.AttributeType == typeof(EnvironmentVariableAttribute));
                        var descriptionAttribute = property.CustomAttributes.FirstOrDefault(a => a.AttributeType == typeof(DescriptionAttribute));
                        var isRequired = property.CustomAttributes.Any(a => a.AttributeType == typeof(RequiredAttribute));

                        if (attribute != default)
                        {
                            var name = (string)attribute.ConstructorArguments[0].Value;
                            var description = descriptionAttribute?.ConstructorArguments[0].Value;

                            var suffix = isRequired ? " (required)" : $" (default: {property.GetValue(defaults) ?? "<null>"})";
                            var item = $"{prefix}{GetName(name, property.PropertyType)}";
                            var desc = $"{description}{(type == typeof(bool) ? string.Empty : suffix)}";
                            lines.Add(new(item, desc));
                        }
                        else
                        {
                            Map(property.PropertyType);
                        }
                    }
                }
                catch
                {
                    return;
                }
            }

            Map(targetType);

            var longestItem = lines.Max(l => l.Item.Length);

            Log.Information("\nenvironment variables (arguments and config file have precedence):\n");

            foreach (var line in lines)
            {
                Log.Information($"  {line.Item.PadRight(longestItem)}   {line.Description}");
            }
        }

        private static void PrintLogo(string version)
        {
            var padding = 56 - version.Length;
            var paddingLeft = padding / 2;
            var paddingRight = paddingLeft + (padding % 2);

            var centeredVersion = new string(' ', paddingLeft) + version + new string(' ', paddingRight);

            var logos = new[]
            {
                $@"
                   ▄▄▄▄         ▄▄▄▄       ▄▄▄▄
           ▄▄▄▄▄▄▄ █  █ ▄▄▄▄▄▄▄ █  █▄▄▄ ▄▄▄█  █
           █__ --█ █  █ █__ --█ █    ◄█ █  -  █
           █▄▄▄▄▄█ █▄▄█ █▄▄▄▄▄█ █▄▄█▄▄█ █▄▄▄▄▄█",
                @$"
                     ▄▄▄▄     ▄▄▄▄     ▄▄▄▄
               ▄▄▄▄▄▄█  █▄▄▄▄▄█  █▄▄▄▄▄█  █
               █__ --█  █__ --█    ◄█  -  █
               █▄▄▄▄▄█▄▄█▄▄▄▄▄█▄▄█▄▄█▄▄▄▄▄█",
            };

            var logo = logos[new System.Random().Next(0, logos.Length)];

            var banner = @$"
{logo}
╒════════════════════════════════════════════════════════╕
│           GNU AFFERO GENERAL PUBLIC LICENSE            │
│                   https://slskd.org                    │
│                                                        │
│{centeredVersion}│";

            if (IsDevelopment)
            {
                banner += "\n│■■■■■■■■■■■■■■■■■■■■► DEVELOPMENT ◄■■■■■■■■■■■■■■■■■■■■■│";
            }

            if (IsCanary)
            {
                banner += "\n│■■■■■■■■■■■■■■■■■■■■■■■► CANARY ◄■■■■■■■■■■■■■■■■■■■■■■■│";
            }

            banner += "\n└────────────────────────────────────────────────────────┘";

            Console.WriteLine(banner);
        }

        private static void VerifyDirectory(string directory, bool createIfMissing = true, bool verifyWriteable = true)
        {
            if (!System.IO.Directory.Exists(directory))
            {
                if (createIfMissing)
                {
                    try
                    {
                        System.IO.Directory.CreateDirectory(directory);
                    }
                    catch (Exception ex)
                    {
                        throw new IOException($"Directory {directory} does not exist, and could not be created: {ex.Message}", ex);
                    }
                }
                else
                {
                    throw new IOException($"Directory {directory} does not exist");
                }
            }

            if (verifyWriteable)
            {
                try
                {
                    var file = Guid.NewGuid().ToString();
                    var probe = Path.Combine(directory, file);
                    IOFile.WriteAllText(probe, string.Empty);
                    IOFile.Delete(probe);
                }
                catch (Exception ex)
                {
                    throw new IOException($"Directory {directory} is not writeable: {ex.Message}", ex);
                }
            }
        }
    }
}<|MERGE_RESOLUTION|>--- conflicted
+++ resolved
@@ -613,24 +613,8 @@
             // inject urlBase into any html files we serve, and rewrite links to ./static or /static to
             // prepend the url base.
             app.UsePathBase(urlBase);
-<<<<<<< HEAD
-            app.Use((context, next) =>
-            {
-                context.Response.OnStarting(() =>
-                {
-                    // the UI needs to be aware of what the URL base is,
-                    // so that react-router can use explicit paths.
-                    context.Response.Headers.Add("X-URL-Base", urlBase);
-                    return Task.CompletedTask;
-                });
-
-                return next();
-            });
-
-=======
             app.UseHTMLRewrite("((\\.)?\\/static)", $"{(urlBase == "/" ? string.Empty : urlBase)}/static");
             app.UseHTMLInjection($"<script>window.urlBase=\"{urlBase}\"</script>");
->>>>>>> b8f0e6f2
             Log.Information("Using base url {UrlBase}", urlBase);
 
             // serve static content from the configured path
